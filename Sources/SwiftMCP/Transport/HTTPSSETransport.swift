--- conflicted
+++ resolved
@@ -210,29 +210,9 @@
     /// Handle a JSON-RPC request and send the response through the SSE channels.
     func handleJSONRPCRequest(_ request: JSONRPCMessage, from sessionID: UUID) {
         Task {
-<<<<<<< HEAD
-            // Handle the JSON-RPC request
-            guard let response = await server.handleMessage(request) else {
-                // No response to send (e.g., notification)
-                return
-            }
-
-            do {
-                let encoder = JSONEncoder()
-
-                // Create ISO8601 formatter with timezone
-                encoder.dateEncodingStrategy = .iso8601WithTimeZone
-                encoder.nonConformingFloatEncodingStrategy = .convertToString(positiveInfinity: "Infinity", negativeInfinity: "-Infinity", nan: "NaN")
-
-                let jsonData = try encoder.encode(response)
-
-                guard let jsonString = String(data: jsonData, encoding: .utf8) else {
-                    logger.critical("Cannot convert JSON data to string")
-=======
             try await sessionManager.session(id: sessionID).work { _ in
                 guard let response = await server.handleMessage(request) else {
                     // No response to send (e.g., notification)
->>>>>>> 5f877fea
                     return
                 }
 

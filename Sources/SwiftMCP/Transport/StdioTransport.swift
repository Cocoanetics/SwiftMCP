#if canImport(Glibc)
@preconcurrency import Glibc
#endif

import Foundation
import Logging

/// A transport that exposes an MCP server over standard input/output.
///
/// This transport allows communication with an MCP server through standard input and output streams,
/// making it suitable for command-line interfaces and pipe-based communication.
public final class StdioTransport: Transport, @unchecked Sendable {
    /// The MCP server instance that this transport exposes.
    ///
    /// This server handles the actual business logic while the transport handles I/O.
    public let server: MCPServer
    
    /// Logger instance for logging transport activity.
    ///
    /// Used to track input/output operations and error conditions during transport operation.
    public let logger = Logger(label: "com.cocoanetics.SwiftMCP.StdioTransport")
    
    /// Actor to handle running state in a thread-safe manner.
    private actor TransportState {
        var isRunning: Bool = false
        
        func start() {
            isRunning = true
        }
        
        func stop() {
            isRunning = false
        }
        
        func isCurrentlyRunning() -> Bool {
            return isRunning
        }
    }
    
    private let state = TransportState()
    
    /// Initializes a new StdioTransport with the given MCP server.
    ///
    /// - Parameter server: The MCP server to expose over standard input/output.
    public init(server: MCPServer) {
        self.server = server
    }
    
    /// Starts reading from stdin asynchronously in a non-blocking manner.
    ///
    /// This method initiates a background task that processes input continuously until stopped.
    /// The background task reads JSON-RPC messages from stdin and forwards them to the MCP server.
    ///
    /// - Throws: An error if the transport fails to start or process input.
    public func start() async throws {
        await state.start()

        // Capture immutable properties in a @Sendable closure.
        Task { @Sendable in
            let session = Session(id: UUID())
            session.transport = self
            do {
                try await session.work { _ in
                    while await state.isCurrentlyRunning() {
                        if let input = readLine(),
                           !input.isEmpty,
                           let data = input.data(using: .utf8) {

                            let string = String(data: data, encoding: .utf8)!
                            logger.trace( "STDIN:\n\n\(string)")

                            try await handleReceived(data)
                        } else {
                            // If no input is available, sleep briefly and try again.
                            try await Task.sleep(nanoseconds: 100_000_000) // 0.1 seconds
                        }
                    }
                }
            } catch {
                logger.error("Error processing input: \(error)")
            }
        }
    }
    
    /// Runs the transport synchronously and blocks until the transport is stopped.
    ///
    /// This method processes input directly on the calling task and will not return until
    /// `stop()` is called from another task.
    ///
    /// - Throws: An error if the transport fails to process input.
    public func run() async throws {
        await state.start()

        let session = Session(id: UUID())
        session.transport = self
        try await session.work { _ in
            while await state.isCurrentlyRunning() {
                if let input = readLine(),
                   !input.isEmpty,
                   let data = input.data(using: .utf8) {

                    let string = String(data: data, encoding: .utf8)!
                    logger.trace( "STDIN:\n\n\(string)")

                    try await handleReceived(data)
                } else {
                    // If no input is available, sleep briefly and try again.
                    try await Task.sleep(nanoseconds: 100_000_000) // 0.1 seconds
                }
            }
        }
    }
    
    /// Stops the transport.
    ///
    /// This method stops processing input from stdin. Any pending input will be discarded.
    ///
    /// - Throws: An error if the transport fails to stop cleanly.
    public func stop() async throws {
        await state.stop()
    }
    
    // MARK: - Receiving
    
    /// handle received data
    func handleReceived(_ data: Data) async throws
    {
        do {
            let messages = try JSONRPCMessage.decodeMessages(from: data)

            let responses = await server.processBatch(messages)

            guard !responses.isEmpty else {
                return
            }

            try await send(responses)

        } catch {
            logger.error("Error decoding message: \(error)")
        }
    }
    
    // MARK: - Sending
    
<<<<<<< HEAD
    /// encode and send JSON
    private func send<T: Encodable>(_ json: T) async throws {
        
        let dataToEncode: any Encodable
        
        if let array = json as? [any Encodable], array.count == 1 {
            dataToEncode = array[0]  // send a single JSON dict instead of array
        } else {
            dataToEncode = json  // send as is
        }
        
        let encoder = JSONEncoder()
        encoder.dateEncodingStrategy = .iso8601WithTimeZone
        encoder.nonConformingFloatEncodingStrategy = .convertToString(positiveInfinity: "Infinity", negativeInfinity: "-Infinity", nan: "NaN")
        
        let data = try encoder.encode(dataToEncode)
        
        try await send(data)
    }
    
=======
>>>>>>> 5f877fea
    /// send data to the client, specific to JSON
    public func send(_ data: Data) async throws
    {
        precondition(Session.current != nil)
        precondition(Session.current.transport === self)

        let string = String(data: data, encoding: .utf8)!
        logger.trace("STDOUT:\n\n\(string)")

        var out = data
        let nl = "\n".data(using: .utf8)!
        out.append(nl)

        try FileHandle.standardOutput.write(contentsOf: out)
    }
}<|MERGE_RESOLUTION|>--- conflicted
+++ resolved
@@ -143,29 +143,6 @@
     
     // MARK: - Sending
     
-<<<<<<< HEAD
-    /// encode and send JSON
-    private func send<T: Encodable>(_ json: T) async throws {
-        
-        let dataToEncode: any Encodable
-        
-        if let array = json as? [any Encodable], array.count == 1 {
-            dataToEncode = array[0]  // send a single JSON dict instead of array
-        } else {
-            dataToEncode = json  // send as is
-        }
-        
-        let encoder = JSONEncoder()
-        encoder.dateEncodingStrategy = .iso8601WithTimeZone
-        encoder.nonConformingFloatEncodingStrategy = .convertToString(positiveInfinity: "Infinity", negativeInfinity: "-Infinity", nan: "NaN")
-        
-        let data = try encoder.encode(dataToEncode)
-        
-        try await send(data)
-    }
-    
-=======
->>>>>>> 5f877fea
     /// send data to the client, specific to JSON
     public func send(_ data: Data) async throws
     {
